# ---
# jupyter:
#   jupytext:
#     text_representation:
#       extension: .py
#       format_name: percent
#       format_version: '1.3'
#       jupytext_version: 1.16.6
#   kernelspec:
#     display_name: Python 3 (ipykernel)
#     language: python
#     name: python3
# ---

# %% [markdown] editable=true slideshow={"slide_type": ""}
# # Download scenarios
#
# Here we download scenarios from a given integrated assessment model (IAM).
#
# Scenario data can be downloaded from IIASA's resources here:
# https://data.ece.iiasa.ac.at/ssp-submission.
#
# Before running the notebook,
# you will need to run the following in a new terminal
#
# ```sh
# pixi run ixmp4 login <your-username>
# ```
#
# where `<your-username` is the username you use to login to
# https://data.ece.iiasa.ac.at/ssp-submission.

# %% [markdown]
# ## Imports

# %%
import json
import tempfile
import warnings
from pathlib import Path

import pandas as pd
import pyam
import tqdm.auto

from emissions_harmonization_historical.constants_5000 import (
    DATA_ROOT,
    DOWNLOAD_SCENARIOS_ID,
    MARKERS,
    RAW_SCENARIO_DB,
)

# %% [markdown]
# ## Set up

# %% editable=true slideshow={"slide_type": ""} tags=["parameters"]
model_search: str = "MESSAGE"
markers_only: bool = True

# %%
output_dir_model = DATA_ROOT / "raw" / "scenarios" / DOWNLOAD_SCENARIOS_ID / model_search
output_dir_model.mkdir(exist_ok=True, parents=True)
output_dir_model

# %%
versions_file = DATA_ROOT / "raw" / "scenarios" / DOWNLOAD_SCENARIOS_ID / "versions.json"
versions_file.parent.mkdir(exist_ok=True, parents=True)
versions_file

# %% [markdown]
# ## Load data

# %% [markdown]
# ### Load the known hashes

# %%
if versions_file.exists():
    with open(versions_file) as fh:
        known_versions = json.load(fh)

else:
    known_versions = {}

known_versions

# %% [markdown]
# ## Download data

# %% [markdown]
# ### Connect to the database

# %%
pyam.iiasa.Connection("ssp_submission")
conn_ssp = pyam.iiasa.Connection("ssp_submission")
props = conn_ssp.properties().reset_index()

# %% [markdown]
# ### Find scenarios to download

# %% editable=true slideshow={"slide_type": ""}
to_download = props[props["model"].str.contains(model_search)]

<<<<<<< HEAD
# if model_search == "REMIND":
#     ssp = ("SSP1 - Very Low Emissions",)
#     to_download = to_download[to_download["scenario"].str.endswith(ssp)]
if model_search == "AIM":
    to_download = to_download[
        # No CO2 AFOLU for some reason
        ~to_download["scenario"].isin(["SSP1 - Very Low Emissions_a", "SSP2 - Low Emissions_a"])
    ]

# if model_search == "MESSAGE":
#     to_download = to_download[to_download["scenario"].str.endswith("SSP2 - Low Emissions")]
# if model_search == "IMAGE":
#     # skip = (
#     #     "SSP1 - Very Low Emissions",
#     #     "SSP2 - Low Emissions",
#     #     "SSP2 - Medium-Low Emissions",
#     #     "SSP2 - Very Low Emissions",
#     #     "SSP2 - Very Low Emissions_a",
#     # )
#     # to_download = to_download[~to_download["scenario"].str.endswith(skip)]
#     to_download = to_download[to_download["scenario"].str.endswith("SSP2 - Medium Emissions")]
# if model_search == "COFFEE":
#     to_download = to_download[to_download["scenario"].str.endswith("SSP2 - Medium-Low Emissions")]
=======
if model_search == "REMIND":
    ssp = ("SSP1 - Very Low Emissions",)
    to_download = to_download[to_download["scenario"].str.endswith(ssp)]
if model_search == "AIM":
    to_download = to_download[to_download["scenario"].str.endswith("SSP2 - Low Overshoot_a")]
if model_search == "MESSAGE":
    to_download = to_download[to_download["scenario"].str.endswith("SSP2 - Low Emissions")]
if model_search == "IMAGE":
    to_download = to_download[to_download["scenario"].str.endswith("SSP2 - Medium Emissions")]
if model_search == "COFFEE":
    to_download = to_download[to_download["scenario"].str.endswith("SSP2 - Medium-Low Emissions")]
>>>>>>> ab70c009
if model_search == "GCAM":
    to_download = to_download[to_download["model"].str.startswith("GCAM 8")]
#     to_download = to_download[to_download["scenario"].str.endswith("SSP3 - High Emissions")]
# if model_search == "WITCH":
#     to_download = to_download[to_download["scenario"].str.endswith("SSP5 - Medium-Low Emissions_a")]

if markers_only:
    markers_l = []
    for model, scenario, _ in MARKERS:
        tmp = to_download[(to_download["model"] == model) & (to_download["scenario"] == scenario)]
        if not tmp.empty:
            markers_l.append(tmp)

    to_download = pd.concat(markers_l)

to_download.shape[0]

# %%
to_download

# %% [markdown]
# ### Check the versions
#
# If the scenario doesn't match what we expect, raise an error
# because we need to update to use the new data.

# %%
for _, row in tqdm.auto.tqdm(to_download.iterrows(), total=to_download.shape[0]):
    model = row.model
    scenario = row.scenario
    scenario_clean = scenario.replace(" ", "_")
    version = row.version

    if model not in known_versions:
        known_versions[model] = {}

    if model in known_versions and scenario in known_versions[model]:
        if version != known_versions[model][scenario]:
            msg = (
                f"Scenario data has changed for {model} {scenario}. "
                f"Current version: {version}. "
                f"Known version: {known_versions[model][scenario]}. "
                "Please update the value of `DOWNLOAD_SCENARIOS_ID`."
            )
            raise AssertionError(msg)
        # else:
        # Already know about this scenario and data matches the expected hash
    else:
        known_versions[model][scenario] = version

    with open(versions_file, "w") as fh:
        json.dump(known_versions, fh, indent=2, sort_keys=True)
        # add new line to end of file
        fh.write("\n")

    # Save the properties
    row.to_frame().T.to_csv(output_dir_model / f"{scenario_clean}_properties.csv", index=False)

# %% [markdown]
# ### Download the scenarios

# %%
tmpdir = Path(tempfile.mkdtemp(prefix="ssp-submission-db"))


# %% editable=true slideshow={"slide_type": ""}
def check_negatives(df):  # noqa : D103
    # Filter rows where negative values are allowed
    mask_exclude_from_check = df.index.get_level_values("variable").str.contains("CO2") | df.index.get_level_values(
        "variable"
    ).str.contains("Kyoto")

    tmp_not_co2 = df.loc[~mask_exclude_from_check]
    # Check for negative values
    negative_rows = (tmp_not_co2 < 0).any(axis=1)

    if negative_rows.any():
        # Extract indices only from negative rows
        negative_indices = tmp_not_co2.index[negative_rows]

        negative = list(
            zip(
                negative_indices.get_level_values("scenario"),
                negative_indices.get_level_values("region"),
                negative_indices.get_level_values("variable"),
            )
        )

        msg = f"Negative values found in rows with indices:\n{negative}"
        warnings.warn(msg)

        for idx, row in tmp_not_co2[negative_rows].iterrows():
            minimum_allowed = -0.5
            neg_rows = row.where(row < minimum_allowed).dropna()

            if not neg_rows.empty:
                err = [(idx, col, val) for col, val in zip(neg_rows.index, neg_rows.tolist())]
                msg = f"Negative values found:\n{err}"
                raise ValueError(msg)

        # As the Error has not been raised we can set to zero "small" negative values
        df.loc[~mask_exclude_from_check] = df.loc[~mask_exclude_from_check].mask(
            (df.loc[~mask_exclude_from_check] < 0),
            0,
        )


# %%
warnings.simplefilter("always")

for _, row in tqdm.auto.tqdm(to_download.iterrows(), total=to_download.shape[0]):
    model = row.model
    scenario = row.scenario

    df = pyam.read_iiasa("ssp_submission", model=model, scenario=scenario, variable=["Emissions|*", "Carbon Removal|*"])
    if df.empty:
        msg = f"No data for {model=} {scenario=}"
        raise AssertionError(msg)

    df_ts = df.timeseries()

    check_negatives(df_ts)

    if "Emissions|CO2|AFOLU" not in df_ts.index.get_level_values("variable"):
        msg = f"No Emissions|CO2|AFOLU data for {model=} {scenario=}"
        raise AssertionError(msg)

    # If we got to this stage, we are fine with an overwrite
    RAW_SCENARIO_DB.save(df_ts, allow_overwrite=True)


# %% editable=true slideshow={"slide_type": ""}
db_metadata = RAW_SCENARIO_DB.load_metadata().to_frame(index=False)
db_metadata[["model", "scenario"]][db_metadata["model"].str.contains(model_search)].drop_duplicates().reset_index(
    drop=True
)<|MERGE_RESOLUTION|>--- conflicted
+++ resolved
@@ -100,7 +100,6 @@
 # %% editable=true slideshow={"slide_type": ""}
 to_download = props[props["model"].str.contains(model_search)]
 
-<<<<<<< HEAD
 # if model_search == "REMIND":
 #     ssp = ("SSP1 - Very Low Emissions",)
 #     to_download = to_download[to_download["scenario"].str.endswith(ssp)]
@@ -124,19 +123,6 @@
 #     to_download = to_download[to_download["scenario"].str.endswith("SSP2 - Medium Emissions")]
 # if model_search == "COFFEE":
 #     to_download = to_download[to_download["scenario"].str.endswith("SSP2 - Medium-Low Emissions")]
-=======
-if model_search == "REMIND":
-    ssp = ("SSP1 - Very Low Emissions",)
-    to_download = to_download[to_download["scenario"].str.endswith(ssp)]
-if model_search == "AIM":
-    to_download = to_download[to_download["scenario"].str.endswith("SSP2 - Low Overshoot_a")]
-if model_search == "MESSAGE":
-    to_download = to_download[to_download["scenario"].str.endswith("SSP2 - Low Emissions")]
-if model_search == "IMAGE":
-    to_download = to_download[to_download["scenario"].str.endswith("SSP2 - Medium Emissions")]
-if model_search == "COFFEE":
-    to_download = to_download[to_download["scenario"].str.endswith("SSP2 - Medium-Low Emissions")]
->>>>>>> ab70c009
 if model_search == "GCAM":
     to_download = to_download[to_download["model"].str.startswith("GCAM 8")]
 #     to_download = to_download[to_download["scenario"].str.endswith("SSP3 - High Emissions")]
