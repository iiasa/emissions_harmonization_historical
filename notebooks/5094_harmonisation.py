--- conflicted
+++ resolved
@@ -52,12 +52,8 @@
 pandas_openscm.register_pandas_accessor()
 
 # %% editable=true slideshow={"slide_type": ""} tags=["parameters"]
-<<<<<<< HEAD
-model: str = "GCAM"
-=======
 model: str = "MESSAGE"
 
->>>>>>> 85d5e278
 make_region_sector_plots: bool = False
 output_to_pdf: bool = False
 
