"""
Pack and unpack scenario running data
"""

import tempfile
from pathlib import Path

from pandas_openscm.db import FeatherDataBackend, FeatherIndexBackend, OpenSCMDB

from emissions_harmonization_historical.constants_5000 import (
    CMIP7_GHG_PROCESSED_DB,
    CMIP7_GHG_PROCESSING_ID,
    HISTORY_FOR_HARMONISATION_ID,
    HISTORY_HARMONISATION_DB,
    RCMIP_PROCESSED_DB,
    RCMIP_PROCESSING_ID,
    WMO_2022_PROCESSED_DB,
    WMO_2022_PROCESSING_ID,
)


def main(pack: bool = True) -> None:
    """Unpack or pack data"""
    REPO_ROOT = Path(__file__).parents[1]

    if pack:
        # model_to_grab = "WITCH"

        # raw_scenario_data = RAW_SCENARIO_DB.load(pix.ismatch(model=f"**{model_to_grab}**"))
        harmonisation_history = HISTORY_HARMONISATION_DB.load()
        # infilling_db_data = INFILLING_DB.load()
        cmip_processed = CMIP7_GHG_PROCESSED_DB.load()
        wmo_processed = WMO_2022_PROCESSED_DB.load()
        rcmip_processed = RCMIP_PROCESSED_DB.load()

        for data, gzip in (
            # (raw_scenario_data, REPO_ROOT / f"raw-scenarios_{DOWNLOAD_SCENARIOS_ID}.tar.gz"),
            (harmonisation_history, REPO_ROOT / f"harmonisation-history_{HISTORY_FOR_HARMONISATION_ID}.tar.gz"),
            # (infilling_db_data, REPO_ROOT / f"infilling-db_{INFILLING_DB_DIR.name}.tar.gz"),
            (cmip_processed, REPO_ROOT / f"cmip-processed_{CMIP7_GHG_PROCESSING_ID}.tar.gz"),
            (wmo_processed, REPO_ROOT / f"wmo-processed_{WMO_2022_PROCESSING_ID}.tar.gz"),
            (rcmip_processed, REPO_ROOT / f"rcmip-processed_{RCMIP_PROCESSING_ID}.tar.gz"),
        ):
            tmp_dir = Path(tempfile.mkdtemp())
            tmp_db_dir = tmp_dir / "db"
            tmp_db = OpenSCMDB(
                db_dir=tmp_db_dir,
                backend_data=FeatherDataBackend(),
                backend_index=FeatherIndexBackend(),
            )
            tmp_db.save(data)

            print(f"Creating {gzip}")
            tmp_db.to_gzipped_tar_archive(gzip)

    else:
        for gzip, dest in (
            # (REPO_ROOT / f"raw-scenarios_{DOWNLOAD_SCENARIOS_ID}.tar.gz", RAW_SCENARIO_DB.db_dir),
            (
                REPO_ROOT / f"harmonisation-history_{HISTORY_FOR_HARMONISATION_ID}.tar.gz",
                HISTORY_HARMONISATION_DB.db_dir,
            ),
            # (
<<<<<<< HEAD
            #    REPO_ROOT / f"infilling-db_{INFILLING_DB_DIR.name}.tar.gz",
            #    INFILLING_DB.db_dir,
=======
            #     REPO_ROOT / f"infilling-db_{INFILLING_DB_DIR.name}.tar.gz",
            #     INFILLING_DB.db_dir,
>>>>>>> f8f7872c
            # ),
            (REPO_ROOT / f"cmip-processed_{CMIP7_GHG_PROCESSING_ID}.tar.gz", CMIP7_GHG_PROCESSED_DB.db_dir),
            (REPO_ROOT / f"wmo-processed_{WMO_2022_PROCESSING_ID}.tar.gz", WMO_2022_PROCESSED_DB.db_dir),
            (REPO_ROOT / f"rcmip-processed_{RCMIP_PROCESSING_ID}.tar.gz", RCMIP_PROCESSED_DB.db_dir),
        ):
            OpenSCMDB.from_gzipped_tar_archive(
                tar_archive=gzip,
                db_dir=dest,
            )
            print(f"Unpacked {dest}")


if __name__ == "__main__":
    pack = True
    pack = False

    main(pack=pack)<|MERGE_RESOLUTION|>--- conflicted
+++ resolved
@@ -61,13 +61,8 @@
                 HISTORY_HARMONISATION_DB.db_dir,
             ),
             # (
-<<<<<<< HEAD
             #    REPO_ROOT / f"infilling-db_{INFILLING_DB_DIR.name}.tar.gz",
             #    INFILLING_DB.db_dir,
-=======
-            #     REPO_ROOT / f"infilling-db_{INFILLING_DB_DIR.name}.tar.gz",
-            #     INFILLING_DB.db_dir,
->>>>>>> f8f7872c
             # ),
             (REPO_ROOT / f"cmip-processed_{CMIP7_GHG_PROCESSING_ID}.tar.gz", CMIP7_GHG_PROCESSED_DB.db_dir),
             (REPO_ROOT / f"wmo-processed_{WMO_2022_PROCESSING_ID}.tar.gz", WMO_2022_PROCESSED_DB.db_dir),
