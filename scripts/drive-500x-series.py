"""
Run the 500x series of notebooks

We use this to avoid having to run every combination
of IAM and simple climate model by hand
"""

from __future__ import annotations

import itertools
from pathlib import Path
from typing import Any

import jupytext
import papermill as pm
import tqdm.auto as tqdm


def get_notebook_parameters(notebook_name: str, iam: str, scm: str | None = None) -> dict[str, str]:
    """
    Get parameters for a given notebook

    A bit yuck that we have to do it like this,
    but the notebooks don't all use the same names
    and I can't see a better solution (maybe someone else can).
    """
    if notebook_name == "5090_download-scenarios.py":
        res = {"model_search": iam}

    elif notebook_name in [
        "5091_check-reporting.py",
        "5092_check-internal-consistency.py",
        "5093_pre-processing.py",
    ]:
        res = {"model": iam}

    elif notebook_name in [
        "5094_harmonisation.py",
    ]:
        res = {"model": iam, "make_region_sector_plots": True, "output_to_pdf": True}
    #    res = {"model": iam, "make_region_sector_plots": False, "output_to_pdf": False}

    elif notebook_name in [
        "5190_infilling.py",
        "5191_post-process-emissions.py",
    ]:
        res = {"model": iam}

    elif notebook_name in [
        "5195_run-simple-climate-model.py",
        "5196_post-process-simple-climate-model-output.py",
    ]:
        if scm is None:
            raise TypeError(scm)

        res = {"model": iam, "scm": scm}

    else:
        raise NotImplementedError(notebook_name)

    return res


def run_notebook(notebook: Path, run_notebooks_dir: Path, parameters: dict[str, Any], idn: str) -> None:
    """
    Run a notebook
    """
    notebook_jupytext = jupytext.read(notebook)

    # Write the .py file as .ipynb
    in_notebook = run_notebooks_dir / f"{notebook.stem}_{idn}_unexecuted.ipynb"
    in_notebook.parent.mkdir(exist_ok=True, parents=True)
    jupytext.write(notebook_jupytext, in_notebook, fmt="ipynb")

    output_notebook = run_notebooks_dir / f"{notebook.stem}_{idn}.ipynb"
    output_notebook.parent.mkdir(exist_ok=True, parents=True)

    print(f"Executing {notebook.name=} with {parameters=} from {in_notebook=}. " f"Writing to {output_notebook=}")
    # Execute to specific directory
    pm.execute_notebook(in_notebook, output_notebook, parameters=parameters)


def run_notebook_iam(notebook: Path, run_notebooks_dir: Path, iam: str) -> None:
    """
    Run a notebook that only needs IAM information
    """
    parameters = get_notebook_parameters(notebook.name, iam=iam)

    run_notebook(notebook=notebook, run_notebooks_dir=run_notebooks_dir, parameters=parameters, idn=iam)


def run_notebook_with_scm(notebook: Path, run_notebooks_dir: Path, iam: str, scm: str) -> None:
    """
    Run a notebook that needs SCM information
    """
    parameters = get_notebook_parameters(notebook.name, iam=iam, scm=scm)

    run_notebook(notebook=notebook, run_notebooks_dir=run_notebooks_dir, parameters=parameters, idn=f"{iam}_{scm}")


def main():  # noqa: PLR0912
    """
    Run the 500x series of notebooks
    """
    HERE = Path(__file__).parent
    DEFAULT_NOTEBOOKS_DIR = HERE.parent / "notebooks"
    RUN_NOTEBOOKS_DIR = HERE.parent / "notebooks-papermill"

    notebooks_dir = DEFAULT_NOTEBOOKS_DIR
    all_notebooks = tuple(sorted(notebooks_dir.glob("*.py")))

    ### Processing of biomass burning (surprise bonus as running this by hand is annoying)
    species = ["CH4"]
    # # All species
    species = [
        ("BC", "BC"),
        ("CH4", "CH4"),
        ("CO", "CO"),
        ("CO2", "CO2"),
        ("N2O", "N2O"),  # new, to have regional, was global in CMIP6
        ("NH3", "NH3"),
        ("NMVOC", "NMVOCbulk"),  # assumed to be equivalent to IAMC-style reported VOC
        ("NOx", "NOx"),
        ("OC", "OC"),
        ("SO2", "SO2"),
    ]

    # Run the notebook
    notebook_prefixes = ["5006"]
    # Skip this step
    notebook_prefixes = []
    for sp, sp_esgf in species[::-1]:
        for notebook in all_notebooks:
            if any(notebook.name.startswith(np) for np in notebook_prefixes):
                run_notebook(
                    notebook=notebook,
                    run_notebooks_dir=RUN_NOTEBOOKS_DIR,
                    parameters={"species": sp, "species_esgf": sp_esgf},
                    idn=sp,
                )

    ### Individual IAM downloading and processing
    # iams = ["REMIND"]
    # iams = ["GCAM"]
    # iams = ["WITCH"]
    # iams = ["AIM"]
    # Combos
    # iams = ["COFFEE", "WITCH"]
    # iams = [
    #     "WITCH",
    #     "REMIND",
    #     "IMAGE",
    #     "AIM",
    #     "MESSAGE",
    #     "COFFEE",
    # ]
    # # Waiting for submission
    # iams = [
    #     "GCAM",
    # ]
    # All
    iams = [
<<<<<<< HEAD
        "IMAGE",
=======
        # "IMAGE",
>>>>>>> b8bedddf
        # "WITCH",
        # "REMIND",
        "MESSAGE",
        # "GCAM",
        # "COFFEE",
        # "AIM",
    ]
    # iams = ["COFFEE"]

    #### downloading and processing
    # Single notebook
    # notebook_prefixes = ["5090"]
    # # Everything except downloads and reporting checking
    # notebook_prefixes = ["5093","5094"]
    # # # Downloading and reporting checking
    # # notebook_prefixes = ["5090", "5091", "5092"]
    # Everything
    notebook_prefixes = ["5090", "5091", "5092", "5093", "5094"]
    # # Skip this step
    # notebook_prefixes = []

    for iam in tqdm.tqdm(iams, desc="IAMs pre infilling"):
        for notebook in all_notebooks:
            if any(notebook.name.startswith(np) for np in notebook_prefixes):
                run_notebook_iam(
                    notebook=notebook,
                    run_notebooks_dir=RUN_NOTEBOOKS_DIR,
                    iam=iam,
                )

    ### Infilling database creation
    # This just creates a database based on whatever you have run above.
    # Hence, this can change depend on order of running, which isn't ideal.
    # However, infilling only really matters for some models
    # (and even then only to a limited degree because it is mostly for F-gases)
    # so this shouldn't make such a big impact.
    # Run the notebook
    notebook_prefixes = ["5095"]
    # # Skip this step
    notebook_prefixes = []
    for notebook in all_notebooks:
        if any(notebook.name.startswith(np) for np in notebook_prefixes):
            run_notebook(
                notebook=notebook,
                run_notebooks_dir=RUN_NOTEBOOKS_DIR,
                parameters={},
                idn="only",
            )

    ### Infilling & Post-processing of emissions
    # only infilling
    # notebook_prefixes = ["5190"]
    # only infilling
    # notebook_prefixes = ["5191"]
    # infilling & post-processing emissions
    notebook_prefixes = ["5190", "5191"]
    # Skip this step
    notebook_prefixes = []
    for iam in iams:
        for notebook in all_notebooks:
            if any(notebook.name.startswith(np) for np in notebook_prefixes):
                run_notebook_iam(
                    notebook=notebook,
                    run_notebooks_dir=RUN_NOTEBOOKS_DIR,
                    iam=iam,
                )

    ### Running the SCMs and post-processing climate outputs
    # SCM related notebooks
    notebook_prefixes = ["5195", "5196"]
    # Single notebook: run SCM
    # notebook_prefixes = ["5195"]
    # Single notebook: run post-processing of climate outputs
    # notebook_prefixes = ["5196"]
    # Skip this step
    notebook_prefixes = []
    scms = ["MAGICCv7.6.0a3", "MAGICCv7.5.3"]
    for iam, scm in tqdm.tqdm(itertools.product(iams, scms), desc="IAM SCM runs"):
        for notebook in all_notebooks:
            if any(notebook.name.startswith(np) for np in notebook_prefixes):
                run_notebook_with_scm(
                    notebook=notebook,
                    run_notebooks_dir=RUN_NOTEBOOKS_DIR,
                    iam=iam,
                    scm=scm,
                )


if __name__ == "__main__":
    main()<|MERGE_RESOLUTION|>--- conflicted
+++ resolved
@@ -160,11 +160,7 @@
     # ]
     # All
     iams = [
-<<<<<<< HEAD
-        "IMAGE",
-=======
         # "IMAGE",
->>>>>>> b8bedddf
         # "WITCH",
         # "REMIND",
         "MESSAGE",
