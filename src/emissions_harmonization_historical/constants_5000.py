"""
Constants for use in the 5000 notebooks

These are a way of ensuring that shared ideas are consistent across notebooks
and identifying the processing
that was done to create different data
as we update our processing steps.
If you update the way something is done
and want to avoid overwriting your old data,
just update the ID in here
(because then the data will be written to a different file).
There are much more sophisticated ways this could be done,
but they also require more effort :)
"""

from pathlib import Path

from pandas_openscm.db import (
    CSVDataBackend,
    CSVIndexBackend,
    FeatherDataBackend,
    FeatherIndexBackend,
    OpenSCMDB,
)

# Chosen to match the CMIP experiment ID
HISTORY_SCENARIO_NAME = "historical"

REPO_ROOT = Path(__file__).parents[2]
DATA_ROOT = REPO_ROOT / "data"

CEDS_VERSION_ID = "v_2025_03_18"

# ID for the CEDS processing step
# CEDS_PROCESSING_ID = "0001"
# Moved to portable OpenSCMDB
CEDS_PROCESSING_ID = "0002"
# Updated Aircraft handling
CEDS_PROCESSING_ID = "0003"

CEDS_TOP_LEVEL_RAW_PATH = DATA_ROOT / "raw" / "ceds"
CEDS_RAW_PATH = CEDS_TOP_LEVEL_RAW_PATH / CEDS_VERSION_ID

# Database into which the processed CEDS data is saved
CEDS_PROCESSED_DB = OpenSCMDB(
    db_dir=DATA_ROOT / "processed" / "ceds" / CEDS_PROCESSING_ID / "db",
    backend_data=FeatherDataBackend(),
    backend_index=FeatherIndexBackend(),
)

GFED4_INTERIM_OUTPUT_DIR = DATA_ROOT / "interim" / "gfed4"

# ID for the GFED4 processing step
# GFED4_PROCESSING_ID = "0001"
# # Fix a bug in regridding handling
# GFED4_PROCESSING_ID = "0002"
# Split into multiple steps now

# ID for the GFED4 annual sum step
GFED4_ANNUAL_SUM_ID = "0001"
GFED4_ANNUAL_SUM_OUTPUT_DIR = GFED4_INTERIM_OUTPUT_DIR / GFED4_ANNUAL_SUM_ID

# ID for the GFED4 regridding, smoothing and extension step
GFED4_REGRIDDING_SMOOTHING_EXTENSION_ID = "_".join([GFED4_ANNUAL_SUM_ID, "0001"])
GFED4_REGRIDDING_SMOOTHING_EXTENSION_OUTPUT_DIR = GFED4_INTERIM_OUTPUT_DIR / GFED4_REGRIDDING_SMOOTHING_EXTENSION_ID

GFED4_SPLIT_INTO_SPECIES_AND_COUNTRIES_ID = "_".join(
    [
        GFED4_ANNUAL_SUM_ID,
        GFED4_REGRIDDING_SMOOTHING_EXTENSION_ID,
        # "0001",
        # Moved to portable OpenSCMDB
        "0002",
    ]
)

GFED4_TOP_LEVEL_RAW_PATH = DATA_ROOT / "raw" / "gfed4"
GFED4_RAW_PATH = GFED4_TOP_LEVEL_RAW_PATH

# Database into which the processed GFED4 data is saved
GFED4_PROCESSED_DB = OpenSCMDB(
    db_dir=DATA_ROOT / "processed" / "gfed4" / GFED4_SPLIT_INTO_SPECIES_AND_COUNTRIES_ID / "db",
    backend_data=FeatherDataBackend(),
    backend_index=FeatherIndexBackend(),
)

BB4CMIP7_INTERIM_OUTPUT_DIR = DATA_ROOT / "interim" / "bb4cmip7"

# ID for the processing to annual, sectoral emissions
# BB4CMIP7_ANNUAL_SECTORAL_COUNTRY_ID = "0001"
# Process all the way back to 1750
BB4CMIP7_ANNUAL_SECTORAL_COUNTRY_ID = "0002"
BB4CMIP7_ANNUAL_SECTORAL_COUNTRY_OUTPUT_DIR = BB4CMIP7_INTERIM_OUTPUT_DIR / BB4CMIP7_ANNUAL_SECTORAL_COUNTRY_ID

# ID for formatting BB4CMIP7 data into the required format
# BB4CMIP7_FORMATTING_ID = "0001"
# Moved to portable OpenSCMDB
BB4CMIP7_FORMATTING_ID = "0002"

# Database into which the processed BB4CMIP7 data is saved
BB4CMIP7_PROCESSED_DIR = DATA_ROOT / "processed" / "bb4cmip7" / BB4CMIP7_FORMATTING_ID
BB4CMIP7_PROCESSED_DB = OpenSCMDB(
    db_dir=BB4CMIP7_PROCESSED_DIR / "db",
    backend_data=FeatherDataBackend(),
    backend_index=FeatherIndexBackend(),
)

# ID for the creation of a historical emissions dataset for gridding
# CREATE_HISTORY_FOR_GRIDDING_ID = "0001"
# Update to make the smoothing consistent with CMIP7
CREATE_HISTORY_FOR_GRIDDING_ID = "0002"
# Update to use BB4CMIP7 data
CREATE_HISTORY_FOR_GRIDDING_ID = "_".join(
    [
        CEDS_PROCESSING_ID,
        BB4CMIP7_ANNUAL_SECTORAL_COUNTRY_ID,
        BB4CMIP7_FORMATTING_ID,
    ]
)

GCB_VERSION = "2024v1.0"

# ID for the GCB processing step
# GCB_PROCESSING_ID = "0001"
# Moved to portable OpenSCMDB
GCB_PROCESSING_ID = "0002"

GCB_RAW_PATH = DATA_ROOT / "raw" / "gcb" / GCB_VERSION

# Database into which the processed GCB data is saved
GCB_PROCESSED_DB = OpenSCMDB(
    db_dir=DATA_ROOT / "processed" / "gcb" / GCB_PROCESSING_ID / "db",
    backend_data=FeatherDataBackend(),
    backend_index=FeatherIndexBackend(),
)

WMO_2022_RAW_PATH = DATA_ROOT / "raw" / "wmo-2022"

# ID for the WMO 2022 processing step
# WMO_2022_PROCESSING_ID = "0001"
# # Fix negative values in smoothing
# WMO_2022_PROCESSING_ID = "0002"
# Moved to portable OpenSCMDB
WMO_2022_PROCESSING_ID = "0003"

WMO_2022_PROCESSED_DB = OpenSCMDB(
    db_dir=DATA_ROOT / "processed" / "wmo-2022" / WMO_2022_PROCESSING_ID / "db",
    backend_data=FeatherDataBackend(),
    backend_index=FeatherIndexBackend(),
)

VELDERS_ET_AL_2022_RAW_PATH = DATA_ROOT / "raw" / "velders-et-al-2022"

# ID for the Velders et al. 2022 processing step
# VELDERS_ET_AL_2022_PROCESSING_ID = "0001"
# Moved to portable OpenSCMDB
VELDERS_ET_AL_2022_PROCESSING_ID = "0002"

VELDERS_ET_AL_2022_PROCESSED_DB = OpenSCMDB(
    db_dir=DATA_ROOT / "processed" / "velders-et-al-2022" / VELDERS_ET_AL_2022_PROCESSING_ID / "db",
    backend_data=FeatherDataBackend(),
    backend_index=FeatherIndexBackend(),
)

ADAM_ET_AL_2024_RAW_PATH = DATA_ROOT / "raw" / "adam-et-al-2024"

# ID for the adam et al. 2024 processing step
# ADAM_ET_AL_2024_PROCESSING_ID = "0001"
# Moved to portable OpenSCMDB
ADAM_ET_AL_2024_PROCESSING_ID = "0002"

ADAM_ET_AL_2024_PROCESSED_DB = OpenSCMDB(
    db_dir=DATA_ROOT / "processed" / "adam-et-al-2024" / ADAM_ET_AL_2024_PROCESSING_ID / "db",
    backend_data=FeatherDataBackend(),
    backend_index=FeatherIndexBackend(),
)

CMIP7_GHG_VERSION_ID = "CR-CMIP-1-0-0"
CMIP7_GHG_PUB_DATE = "v20250228"

CMIP7_GHG_RAW_PATH = DATA_ROOT / "raw" / "cmip7-ghgs" / CMIP7_GHG_VERSION_ID

# ID for the CMIP7 GHG processing step
# CMIP7_GHG_PROCESSING_ID = "0001"
# Moved to portable OpenSCMDB
CMIP7_GHG_PROCESSING_ID = "0002"

CMIP7_GHG_PROCESSED_DIR = DATA_ROOT / "processed" / "cmip7-ghgs" / CMIP7_GHG_PROCESSING_ID
CMIP7_GHG_PROCESSED_DB = OpenSCMDB(
    db_dir=CMIP7_GHG_PROCESSED_DIR / "db",
    backend_data=FeatherDataBackend(),
    backend_index=FeatherIndexBackend(),
)

# ID for creating history from the global workflow
CREATE_HISTORY_FOR_GLOBAL_WORKFLOW_ID = "_".join(
    [
        GCB_PROCESSING_ID,
        WMO_2022_PROCESSING_ID,
        VELDERS_ET_AL_2022_PROCESSING_ID,
        ADAM_ET_AL_2024_PROCESSING_ID,
        CMIP7_GHG_PROCESSING_ID,
        # "0001",
        # Moved to portable OpenSCMDB
        "0002",
    ]
)

RCMIP_VERSION_ID = "v5.1.0"

RCMIP_RAW_PATH = DATA_ROOT / "raw" / "rcmip" / RCMIP_VERSION_ID

# ID for the CMIP7 GHG processing step
# RCMIP_PROCESSING_ID = "0001"
# Moved to portable OpenSCMDB
RCMIP_PROCESSING_ID = "0002"

RCMIP_PROCESSED_DIR = DATA_ROOT / "processed" / "rcmip" / RCMIP_PROCESSING_ID
RCMIP_PROCESSED_DB = OpenSCMDB(
    db_dir=RCMIP_PROCESSED_DIR / "db",
    backend_data=FeatherDataBackend(),
    backend_index=FeatherIndexBackend(),
)


# Commit from https://github.com/IAMconsortium/common-definitions
# to use
# previous: COMMON_DEFINITIONS_COMMIT = "95b5f2c9fb62e32a4d08fe2ffc5b4a6ff246ad2d"
COMMON_DEFINITIONS_COMMIT = "f2536b68fd52a81fda792c7d3547b9a60c868041"
COMMON_DEFINITIONS_PATH = REPO_ROOT / "common-definitions"

REGION_MAPPING_FILE = (
    DATA_ROOT
    / "processed"
    / "region-mapping"
    / COMMON_DEFINITIONS_COMMIT
    / f"region-mapping_{COMMON_DEFINITIONS_COMMIT}.csv"
)

REGION_MAPPING_PATH = DATA_ROOT / "processed" / "region-mapping" / COMMON_DEFINITIONS_COMMIT


# ID for the created history for harmonisation
HISTORY_FOR_HARMONISATION_ID = "_".join(
    [
        CREATE_HISTORY_FOR_GRIDDING_ID,
        CREATE_HISTORY_FOR_GLOBAL_WORKFLOW_ID,
        COMMON_DEFINITIONS_COMMIT,
    ]
)

# Directory in which the history for harmonisation information lives
HISTORY_HARMONISATION_DIR = DATA_ROOT / "processed" / "history-for-harmonisation" / HISTORY_FOR_HARMONISATION_ID

# Database to hold historical emissions for harmonisation
HISTORY_HARMONISATION_DB = OpenSCMDB(
    db_dir=HISTORY_HARMONISATION_DIR / "db",
    backend_data=FeatherDataBackend(),
    backend_index=FeatherIndexBackend(),
)


# # ID for the scenario download step
# DOWNLOAD_SCENARIOS_ID = "0001"
# # Updated May 6 for revised AIM scenarios
# DOWNLOAD_SCENARIOS_ID = "0002"
# # Chris workaround
# DOWNLOAD_SCENARIOS_ID = "0003"
# # Update hashing
# DOWNLOAD_SCENARIOS_ID = "0004"
# # Moved to portable OpenSCMDB
# DOWNLOAD_SCENARIOS_ID = "0005"
# # Scratch while we wait for new submissions
# DOWNLOAD_SCENARIOS_ID = "0006-zn-rc0"
# 2025-05-23 submissions
# (still problems with how we harmonise novel CDR,
# but good interim step)
DOWNLOAD_SCENARIOS_ID = "0006"
# DOWNLOAD_SCENARIOS_ID = "0006-MZ"
# 2025-05-26 run
# (still problems with how we harmonise novel CDR,
# but good interim step)
<<<<<<< HEAD
DOWNLOAD_SCENARIOS_ID = "20250602-123212"
=======
DOWNLOAD_SCENARIOS_ID = "0008"
# Development helper
DOWNLOAD_SCENARIOS_ID = "0009-zn"
# Temporary to investigate code
DOWNLOAD_SCENARIOS_ID = "0010-jk"
# Run intermediary submission REMIND 20250617
DOWNLOAD_SCENARIOS_ID = "0011-REMIND-jk"
>>>>>>> 57f9738c

# Database into which raw scenarios are saved
RAW_SCENARIO_DB = OpenSCMDB(
    db_dir=DATA_ROOT / "raw" / "scenarios" / DOWNLOAD_SCENARIOS_ID / "db",
    backend_data=FeatherDataBackend(),
    backend_index=FeatherIndexBackend(),
)

# ID for the pre-processing step
# PRE_PROCESSING_ID = "0001"
# Moved to portable OpenSCMDB
PRE_PROCESSING_ID = "0002"

# Database into which pre-processed scenarios are saved
PRE_PROCESSED_SCENARIO_DB = OpenSCMDB(
    db_dir=DATA_ROOT / "processed" / "pre-processed" / f"{DOWNLOAD_SCENARIOS_ID}_{PRE_PROCESSING_ID}" / "db",
    backend_data=FeatherDataBackend(),
    backend_index=FeatherIndexBackend(),
)

# ID for the harmonisation step
# HARMONISATION_ID = "0001"
# Fixed up override passing
# HARMONISATION_ID = "0002"
# Moved to portable OpenSCMDB
HARMONISATION_ID = "0003"

HARMONISED_OUT_DIR = (
    DATA_ROOT
    / "processed"
    / "harmonised"
    / f"{DOWNLOAD_SCENARIOS_ID}_{PRE_PROCESSING_ID}_{HISTORY_FOR_HARMONISATION_ID}_{HARMONISATION_ID}"
)

# Database into which harmonised scenarios are saved
HARMONISED_SCENARIO_DB = OpenSCMDB(
    db_dir=HARMONISED_OUT_DIR / "db",
    backend_data=FeatherDataBackend(),
    backend_index=FeatherIndexBackend(),
)

# ID for the infilling database creation step
# INFILLING_DB_CREATION_ID = "0001"
# Moved to portable OpenSCMDB
INFILLING_DB_CREATION_ID = "0002"

INFILLING_DB_DIR = (
    DATA_ROOT
    / "processed"
    / "infilling-db"
    / f"{DOWNLOAD_SCENARIOS_ID}_{WMO_2022_PROCESSING_ID}_{HARMONISATION_ID}_{INFILLING_DB_CREATION_ID}"
)

# Database into which infilled emissions are saved
INFILLING_DB = OpenSCMDB(
    db_dir=INFILLING_DB_DIR / "db",
    backend_data=FeatherDataBackend(),
    backend_index=FeatherIndexBackend(),
)

# ID for the infilling step
# INFILLING_ID = "0001"
# Fixed a bug in how some Montreal gases were infilled
# (some had emissions that were becoming way too low in future).
# INFILLING_ID = "0002"
# Moved to portable OpenSCMDB
INFILLING_ID = "0003"

INFILLED_OUT_DIR_ID = "_".join(
    [
        DOWNLOAD_SCENARIOS_ID,
        PRE_PROCESSING_ID,
        HISTORY_FOR_HARMONISATION_ID,
        HARMONISATION_ID,
        INFILLING_ID,
    ]
)

INFILLED_OUT_DIR = DATA_ROOT / "processed" / "infilled" / INFILLED_OUT_DIR_ID

# Database into which infilled data is saved
INFILLED_SCENARIOS_DB = OpenSCMDB(
    db_dir=INFILLED_OUT_DIR / "db",
    backend_data=FeatherDataBackend(),
    backend_index=FeatherIndexBackend(),
)

# ID for the simple climate model running step
# SCM_RUNNING_ID = "0001"
# Moved to portable OpenSCMDB
SCM_RUNNING_ID = "0002"

SCM_OUT_DIR = (
    DATA_ROOT
    / "processed"
    / "scm-output"
    / "_".join(
        [
            DOWNLOAD_SCENARIOS_ID,
            PRE_PROCESSING_ID,
            HISTORY_FOR_HARMONISATION_ID,
            HARMONISATION_ID,
            INFILLING_ID,
            SCM_RUNNING_ID,
        ]
    )
)

# Database into which SCM output is saved
SCM_OUTPUT_DB = OpenSCMDB(
    db_dir=SCM_OUT_DIR / "db",
    backend_data=FeatherDataBackend(),
    backend_index=FeatherIndexBackend(),
)

# ID for the scenario extension step
# SCM_RUNNING_ID = "0001"
# Moved to portable OpenSCMDB
EXTENSIONS_ID = "0001"

EXTENSIONS_OUT_DIR = (
    DATA_ROOT
    / "processed"
    / "extension-output"
    / "_".join(
        [
            DOWNLOAD_SCENARIOS_ID,
            PRE_PROCESSING_ID,
            HISTORY_FOR_HARMONISATION_ID,
            HARMONISATION_ID,
            INFILLING_ID,
            EXTENSIONS_ID,
        ]
    )
)

# Database into which SCM output is saved
EXTENSIONS_OUTPUT_DB = OpenSCMDB(
    db_dir=EXTENSIONS_OUT_DIR / "db",
    backend_data=FeatherDataBackend(),
    backend_index=FeatherIndexBackend(),
)


# ID for the post-processing step
# POST_PROCESSING_ID = "0001"
# Moved to portable OpenSCMDB
POST_PROCESSING_ID = "0002"

POST_PROCESSING_DIR = (
    DATA_ROOT
    / "processed"
    / "post-processed"
    / "_".join(
        [
            DOWNLOAD_SCENARIOS_ID,
            PRE_PROCESSING_ID,
            HISTORY_FOR_HARMONISATION_ID,
            HARMONISATION_ID,
            INFILLING_ID,
            SCM_RUNNING_ID,
            POST_PROCESSING_ID,
        ]
    )
)

# Databases intwo which post-processed output is saved.
# There are lots of these because each kind of data
# has slightly different axes,
# so we don't want to use the same ones.

POST_PROCESSED_METADATA_CATEGORIES_DB = OpenSCMDB(
    db_dir=POST_PROCESSING_DIR / "db-metadata-categories",
    backend_data=CSVDataBackend(),
    backend_index=CSVIndexBackend(),
)

POST_PROCESSED_METADATA_EXCEEDANCE_PROBABILITIES_DB = OpenSCMDB(
    db_dir=POST_PROCESSING_DIR / "db-metadata-exceedance-probabilities-db",
    backend_data=FeatherDataBackend(),
    backend_index=FeatherIndexBackend(),
)

POST_PROCESSED_METADATA_QUANTILE_DB = OpenSCMDB(
    db_dir=POST_PROCESSING_DIR / "db-metadata-quantile",
    backend_data=FeatherDataBackend(),
    backend_index=FeatherIndexBackend(),
)

POST_PROCESSED_METADATA_RUN_ID_DB = OpenSCMDB(
    db_dir=POST_PROCESSING_DIR / "db-metadata-run-id",
    backend_data=FeatherDataBackend(),
    backend_index=FeatherIndexBackend(),
)

POST_PROCESSED_TIMESERIES_DB = OpenSCMDB(
    db_dir=POST_PROCESSING_DIR / "db-timeseries",
    backend_data=FeatherDataBackend(),
    backend_index=FeatherIndexBackend(),
)

POST_PROCESSED_TIMESERIES_EXCEEDANCE_PROBABILITIES_DB = OpenSCMDB(
    db_dir=POST_PROCESSING_DIR / "db-timeseries-exceedance-probabilities",
    backend_data=FeatherDataBackend(),
    backend_index=FeatherIndexBackend(),
)

POST_PROCESSED_TIMESERIES_QUANTILE_DB = OpenSCMDB(
    db_dir=POST_PROCESSING_DIR / "db-timeseries-quantile",
    backend_data=FeatherDataBackend(),
    backend_index=FeatherIndexBackend(),
)

POST_PROCESSED_TIMESERIES_RUN_ID_DB = OpenSCMDB(
    db_dir=POST_PROCESSING_DIR / "db-timeseries-run-id",
    backend_data=FeatherDataBackend(),
    backend_index=FeatherIndexBackend(),
)<|MERGE_RESOLUTION|>--- conflicted
+++ resolved
@@ -280,9 +280,7 @@
 # 2025-05-26 run
 # (still problems with how we harmonise novel CDR,
 # but good interim step)
-<<<<<<< HEAD
-DOWNLOAD_SCENARIOS_ID = "20250602-123212"
-=======
+
 DOWNLOAD_SCENARIOS_ID = "0008"
 # Development helper
 DOWNLOAD_SCENARIOS_ID = "0009-zn"
@@ -290,7 +288,8 @@
 DOWNLOAD_SCENARIOS_ID = "0010-jk"
 # Run intermediary submission REMIND 20250617
 DOWNLOAD_SCENARIOS_ID = "0011-REMIND-jk"
->>>>>>> 57f9738c
+# Current for this branch, a bit outdated...
+DOWNLOAD_SCENARIOS_ID = "20250602-123212"
 
 # Database into which raw scenarios are saved
 RAW_SCENARIO_DB = OpenSCMDB(
