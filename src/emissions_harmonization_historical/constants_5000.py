--- conflicted
+++ resolved
@@ -298,17 +298,16 @@
 DOWNLOAD_SCENARIOS_ID = "0010-jk"
 # Run intermediary submission REMIND 20250617
 DOWNLOAD_SCENARIOS_ID = "0011-REMIND-jk"
-<<<<<<< HEAD
 # Current for this branch, a bit outdated...
 DOWNLOAD_SCENARIOS_ID = "20250602-123212"
-=======
 # Run 20250710 by Marco (prepared with/by Jarmo)
 DOWNLOAD_SCENARIOS_ID = "0020"
 # Zeb exploring
 DOWNLOAD_SCENARIOS_ID = "2025-07-25-zn-scratch"
 # ZN scratch
 DOWNLOAD_SCENARIOS_ID = "zn-gcam-20250731-scratch"
->>>>>>> ced21a3d
+# Current for this branch, a bit outdated...
+DOWNLOAD_SCENARIOS_ID = "20250730-135425"
 
 # Database into which raw scenarios are saved
 RAW_SCENARIO_DB = OpenSCMDB(
