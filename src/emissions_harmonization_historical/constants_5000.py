--- conflicted
+++ resolved
@@ -277,11 +277,7 @@
 
 # # ID for the scenario download step
 # Run by Marco
-<<<<<<< HEAD
 DOWNLOAD_SCENARIOS_ID = "IMAGE_20251021"
-=======
-DOWNLOAD_SCENARIOS_ID = "GCAM_20251001"
->>>>>>> 274d7574
 
 # Database into which raw scenarios are saved
 RAW_SCENARIO_DB = OpenSCMDB(
