--- conflicted
+++ resolved
@@ -271,7 +271,6 @@
 
 
 # # ID for the scenario download step
-<<<<<<< HEAD
 # DOWNLOAD_SCENARIOS_ID = "0001"
 # # Updated May 6 for revised AIM scenarios
 # DOWNLOAD_SCENARIOS_ID = "0002"
@@ -304,10 +303,8 @@
 # Run 20250710 by Marco (prepared with/by Jarmo)
 DOWNLOAD_SCENARIOS_ID = "08Snapshot"
 DOWNLOAD_SCENARIOS_ID = "20250818"
-=======
 # Run by Marco
 DOWNLOAD_SCENARIOS_ID = "20250915"
->>>>>>> 65d5203e
 
 # Database into which raw scenarios are saved
 RAW_SCENARIO_DB = OpenSCMDB(
