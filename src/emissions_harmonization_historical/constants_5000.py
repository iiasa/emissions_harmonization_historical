"""
Constants for use in the 5000 notebooks

These are a way of ensuring that shared ideas are consistent across notebooks
and identifying the processing
that was done to create different data
as we update our processing steps.
If you update the way something is done
and want to avoid overwriting your old data,
just update the ID in here
(because then the data will be written to a different file).
There are much more sophisticated ways this could be done,
but they also require more effort :)
"""

from pathlib import Path

from pandas_openscm.db import (
    CSVDataBackend,
    CSVIndexBackend,
    FeatherDataBackend,
    FeatherIndexBackend,
    OpenSCMDB,
)

from emissions_harmonization_historical.region_mapping import get_latest_commit_hash

# Chosen to match the CMIP experiment ID
HISTORY_SCENARIO_NAME = "historical"

REPO_ROOT = Path(__file__).parents[2]
DATA_ROOT = REPO_ROOT / "data"

CEDS_VERSION_ID = "v_2025_03_18"

# ID for the CEDS processing step
# CEDS_PROCESSING_ID = "0001"
# Moved to portable OpenSCMDB
CEDS_PROCESSING_ID = "0002"
# Updated Aircraft handling
CEDS_PROCESSING_ID = "0003"

CEDS_TOP_LEVEL_RAW_PATH = DATA_ROOT / "raw" / "ceds"
CEDS_RAW_PATH = CEDS_TOP_LEVEL_RAW_PATH / CEDS_VERSION_ID

# Database into which the processed CEDS data is saved
CEDS_PROCESSED_DB = OpenSCMDB(
    db_dir=DATA_ROOT / "processed" / "ceds" / CEDS_PROCESSING_ID / "db",
    backend_data=FeatherDataBackend(),
    backend_index=FeatherIndexBackend(),
)

GFED4_INTERIM_OUTPUT_DIR = DATA_ROOT / "interim" / "gfed4"

# ID for the GFED4 processing step
# GFED4_PROCESSING_ID = "0001"
# # Fix a bug in regridding handling
# GFED4_PROCESSING_ID = "0002"
# Split into multiple steps now

# ID for the GFED4 annual sum step
GFED4_ANNUAL_SUM_ID = "0001"
GFED4_ANNUAL_SUM_OUTPUT_DIR = GFED4_INTERIM_OUTPUT_DIR / GFED4_ANNUAL_SUM_ID

# ID for the GFED4 regridding, smoothing and extension step
GFED4_REGRIDDING_SMOOTHING_EXTENSION_ID = "_".join([GFED4_ANNUAL_SUM_ID, "0001"])
GFED4_REGRIDDING_SMOOTHING_EXTENSION_OUTPUT_DIR = GFED4_INTERIM_OUTPUT_DIR / GFED4_REGRIDDING_SMOOTHING_EXTENSION_ID

GFED4_SPLIT_INTO_SPECIES_AND_COUNTRIES_ID = "_".join(
    [
        GFED4_ANNUAL_SUM_ID,
        GFED4_REGRIDDING_SMOOTHING_EXTENSION_ID,
        # "0001",
        # Moved to portable OpenSCMDB
        "0002",
    ]
)

GFED4_TOP_LEVEL_RAW_PATH = DATA_ROOT / "raw" / "gfed4"
GFED4_RAW_PATH = GFED4_TOP_LEVEL_RAW_PATH

# Database into which the processed GFED4 data is saved
GFED4_PROCESSED_DB = OpenSCMDB(
    db_dir=DATA_ROOT / "processed" / "gfed4" / GFED4_SPLIT_INTO_SPECIES_AND_COUNTRIES_ID / "db",
    backend_data=FeatherDataBackend(),
    backend_index=FeatherIndexBackend(),
)

BB4CMIP7_INTERIM_OUTPUT_DIR = DATA_ROOT / "interim" / "bb4cmip7"

# ID for the processing to annual, sectoral emissions
# BB4CMIP7_ANNUAL_SECTORAL_COUNTRY_ID = "0001"
# Process all the way back to 1750
BB4CMIP7_ANNUAL_SECTORAL_COUNTRY_ID = "0002"
BB4CMIP7_ANNUAL_SECTORAL_COUNTRY_OUTPUT_DIR = BB4CMIP7_INTERIM_OUTPUT_DIR / BB4CMIP7_ANNUAL_SECTORAL_COUNTRY_ID

# ID for formatting BB4CMIP7 data into the required format
# BB4CMIP7_FORMATTING_ID = "0001"
# Moved to portable OpenSCMDB
BB4CMIP7_FORMATTING_ID = "0002"
# Update after investigation of Annika in https://github.com/iiasa/emissions_harmonization_historical/pull/110/files
# ... not because of content changes, but because the current version was produced on that branch
BB4CMIP7_FORMATTING_ID = "0003"

# Database into which the processed BB4CMIP7 data is saved
BB4CMIP7_PROCESSED_DIR = DATA_ROOT / "processed" / "bb4cmip7" / BB4CMIP7_FORMATTING_ID
BB4CMIP7_PROCESSED_DB = OpenSCMDB(
    db_dir=BB4CMIP7_PROCESSED_DIR / "db",
    backend_data=FeatherDataBackend(),
    backend_index=FeatherIndexBackend(),
)

# ID for including other modifications that affect
# the creation of historical emissions dataset for gridding
# Gcages CDR split
MOD_HISTORY_FOR_GRIDDING_ID = "0001"
# ID for the creation of a historical emissions dataset for gridding
# CREATE_HISTORY_FOR_GRIDDING_ID = "0001"
# Update to make the smoothing consistent with CMIP7
# CREATE_HISTORY_FOR_GRIDDING_ID = "0002"
# Update to use BB4CMIP7 data
CREATE_HISTORY_FOR_GRIDDING_ID = "_".join(
    [
        CEDS_PROCESSING_ID,
        BB4CMIP7_ANNUAL_SECTORAL_COUNTRY_ID,
        BB4CMIP7_FORMATTING_ID,
        MOD_HISTORY_FOR_GRIDDING_ID,
    ]
)

COUNTRY_LEVEL_HISTORY = DATA_ROOT / "processed" / "cmip7_history_countrylevel_250721.csv"

GCB_VERSION = "2024v1.0"

# ID for the GCB processing step
# GCB_PROCESSING_ID = "0001"
# Moved to portable OpenSCMDB
GCB_PROCESSING_ID = "0002"

GCB_RAW_PATH = DATA_ROOT / "raw" / "gcb" / GCB_VERSION

# Database into which the processed GCB data is saved
GCB_PROCESSED_DB = OpenSCMDB(
    db_dir=DATA_ROOT / "processed" / "gcb" / GCB_PROCESSING_ID / "db",
    backend_data=FeatherDataBackend(),
    backend_index=FeatherIndexBackend(),
)

WMO_2022_RAW_PATH = DATA_ROOT / "raw" / "wmo-2022"

# ID for the WMO 2022 processing step
# WMO_2022_PROCESSING_ID = "0001"
# # Fix negative values in smoothing
# WMO_2022_PROCESSING_ID = "0002"
# Moved to portable OpenSCMDB
WMO_2022_PROCESSING_ID = "0003"

WMO_2022_PROCESSED_DB = OpenSCMDB(
    db_dir=DATA_ROOT / "processed" / "wmo-2022" / WMO_2022_PROCESSING_ID / "db",
    backend_data=FeatherDataBackend(),
    backend_index=FeatherIndexBackend(),
)

VELDERS_ET_AL_2022_RAW_PATH = DATA_ROOT / "raw" / "velders-et-al-2022"

# ID for the Velders et al. 2022 processing step
# VELDERS_ET_AL_2022_PROCESSING_ID = "0001"
# Moved to portable OpenSCMDB
VELDERS_ET_AL_2022_PROCESSING_ID = "0002"

VELDERS_ET_AL_2022_PROCESSED_DB = OpenSCMDB(
    db_dir=DATA_ROOT / "processed" / "velders-et-al-2022" / VELDERS_ET_AL_2022_PROCESSING_ID / "db",
    backend_data=FeatherDataBackend(),
    backend_index=FeatherIndexBackend(),
)

ADAM_ET_AL_2024_RAW_PATH = DATA_ROOT / "raw" / "adam-et-al-2024"

# ID for the adam et al. 2024 processing step
# ADAM_ET_AL_2024_PROCESSING_ID = "0001"
# Moved to portable OpenSCMDB
ADAM_ET_AL_2024_PROCESSING_ID = "0002"

ADAM_ET_AL_2024_PROCESSED_DB = OpenSCMDB(
    db_dir=DATA_ROOT / "processed" / "adam-et-al-2024" / ADAM_ET_AL_2024_PROCESSING_ID / "db",
    backend_data=FeatherDataBackend(),
    backend_index=FeatherIndexBackend(),
)

CMIP7_GHG_VERSION_ID = "CR-CMIP-1-0-0"
CMIP7_GHG_PUB_DATE = "v20250228"

CMIP7_GHG_RAW_PATH = DATA_ROOT / "raw" / "cmip7-ghgs" / CMIP7_GHG_VERSION_ID

# ID for the CMIP7 GHG processing step
# CMIP7_GHG_PROCESSING_ID = "0001"
# Moved to portable OpenSCMDB
CMIP7_GHG_PROCESSING_ID = "0002"

CMIP7_GHG_PROCESSED_DIR = DATA_ROOT / "processed" / "cmip7-ghgs" / CMIP7_GHG_PROCESSING_ID
CMIP7_GHG_PROCESSED_DB = OpenSCMDB(
    db_dir=CMIP7_GHG_PROCESSED_DIR / "db",
    backend_data=FeatherDataBackend(),
    backend_index=FeatherIndexBackend(),
)

# ID for creating history from the global workflow
CREATE_HISTORY_FOR_GLOBAL_WORKFLOW_ID = "_".join(
    [
        GCB_PROCESSING_ID,
        WMO_2022_PROCESSING_ID,
        VELDERS_ET_AL_2022_PROCESSING_ID,
        ADAM_ET_AL_2024_PROCESSING_ID,
        CMIP7_GHG_PROCESSING_ID,
        # "0001",
        # Moved to portable OpenSCMDB
        "0002",
    ]
)

RCMIP_VERSION_ID = "v5.1.0"

RCMIP_RAW_PATH = DATA_ROOT / "raw" / "rcmip" / RCMIP_VERSION_ID

# ID for the CMIP7 GHG processing step
# RCMIP_PROCESSING_ID = "0001"
# Moved to portable OpenSCMDB
RCMIP_PROCESSING_ID = "0002"

RCMIP_PROCESSED_DIR = DATA_ROOT / "processed" / "rcmip" / RCMIP_PROCESSING_ID
RCMIP_PROCESSED_DB = OpenSCMDB(
    db_dir=RCMIP_PROCESSED_DIR / "db",
    backend_data=FeatherDataBackend(),
    backend_index=FeatherIndexBackend(),
)


# Commit from https://github.com/IAMconsortium/common-definitions

COMMON_DEFINITIONS_COMMIT = get_latest_commit_hash(
    "IAMconsortium", "common-definitions", fallback_commit="cc69ed0a415a63c7ce7372d5a36c088d9cbee055"
)

COMMON_DEFINITIONS_COMMIT = "3e85a57cf491180e36eac2dd588b43f250d612c7"
COMMON_DEFINITIONS_PATH = REPO_ROOT / "common-definitions"


REGION_MAPPING_FILE = (
    DATA_ROOT
    / "processed"
    / "region-mapping"
    / COMMON_DEFINITIONS_COMMIT
    / f"region-mapping_{COMMON_DEFINITIONS_COMMIT}.csv"
)

REGION_MAPPING_PATH = DATA_ROOT / "processed" / "region-mapping" / COMMON_DEFINITIONS_COMMIT


# ID for the created history for harmonisation
HISTORY_FOR_HARMONISATION_ID = "_".join(
    [
        CREATE_HISTORY_FOR_GRIDDING_ID,
        CREATE_HISTORY_FOR_GLOBAL_WORKFLOW_ID,
        COMMON_DEFINITIONS_COMMIT,
    ]
)

# Directory in which the history for harmonisation information lives
HISTORY_HARMONISATION_DIR = DATA_ROOT / "processed" / "history-for-harmonisation" / HISTORY_FOR_HARMONISATION_ID

# Database to hold historical emissions for harmonisation
HISTORY_HARMONISATION_DB = OpenSCMDB(
    db_dir=HISTORY_HARMONISATION_DIR / "db",
    backend_data=FeatherDataBackend(),
    backend_index=FeatherIndexBackend(),
)


# # ID for the scenario download step
# Run by Marco
<<<<<<< HEAD
DOWNLOAD_SCENARIOS_ID = "GCAM_overrides"
=======
DOWNLOAD_SCENARIOS_ID = "gcages_test"
>>>>>>> 85d5e278

# Database into which raw scenarios are saved
RAW_SCENARIO_DB = OpenSCMDB(
    db_dir=DATA_ROOT / "raw" / "scenarios" / DOWNLOAD_SCENARIOS_ID / "db",
    backend_data=FeatherDataBackend(),
    backend_index=FeatherIndexBackend(),
)

# ID for the pre-processing step
# PRE_PROCESSING_ID = "0001"
# Moved to portable OpenSCMDB
PRE_PROCESSING_ID = "0002"
# Various hacks to deal with issues in the 20250710 run
PRE_PROCESSING_ID = "0003"
# Upgrade to gcages which puts CDR in the Emissions tree
PRE_PROCESSING_ID = "0004"
PRE_PROCESSING_ID = "0005"

# Database into which pre-processed scenarios are saved
PRE_PROCESSED_SCENARIO_DB = OpenSCMDB(
    db_dir=DATA_ROOT / "processed" / "pre-processed" / f"{DOWNLOAD_SCENARIOS_ID}_{PRE_PROCESSING_ID}" / "db",
    backend_data=FeatherDataBackend(),
    backend_index=FeatherIndexBackend(),
)

# ID for the harmonisation step
# HARMONISATION_ID = "0001"
# Fixed up override passing
# HARMONISATION_ID = "0002"
# Moved to portable OpenSCMDB
HARMONISATION_ID = "0003"

HARMONISED_OUT_DIR = (
    DATA_ROOT
    / "processed"
    / "harmonised"
    / f"{DOWNLOAD_SCENARIOS_ID}_{PRE_PROCESSING_ID}_{HISTORY_FOR_HARMONISATION_ID}_{HARMONISATION_ID}"
)

# Database into which harmonised scenarios are saved
HARMONISED_SCENARIO_DB = OpenSCMDB(
    db_dir=HARMONISED_OUT_DIR / "db",
    backend_data=FeatherDataBackend(),
    backend_index=FeatherIndexBackend(),
)

# ID for the infilling database creation step
# INFILLING_DB_CREATION_ID = "0001"
# Moved to portable OpenSCMDB
INFILLING_DB_CREATION_ID = "0002"

INFILLING_DB_DIR = (
    DATA_ROOT
    / "processed"
    / "infilling-db"
    / f"{DOWNLOAD_SCENARIOS_ID}_{WMO_2022_PROCESSING_ID}_{HARMONISATION_ID}_{INFILLING_DB_CREATION_ID}"
)

# Database into which infilled emissions are saved
INFILLING_DB = OpenSCMDB(
    db_dir=INFILLING_DB_DIR / "db",
    backend_data=FeatherDataBackend(),
    backend_index=FeatherIndexBackend(),
)

# ID for the infilling step
# INFILLING_ID = "0001"
# Fixed a bug in how some Montreal gases were infilled
# (some had emissions that were becoming way too low in future).
# INFILLING_ID = "0002"
# Moved to portable OpenSCMDB
INFILLING_ID = "0003"

INFILLED_OUT_DIR_ID = "_".join(
    [
        DOWNLOAD_SCENARIOS_ID,
        PRE_PROCESSING_ID,
        HISTORY_FOR_HARMONISATION_ID,
        HARMONISATION_ID,
        INFILLING_ID,
    ]
)

INFILLED_OUT_DIR = DATA_ROOT / "processed" / "infilled" / INFILLED_OUT_DIR_ID

# Database into which infilled data is saved
INFILLED_SCENARIOS_DB = OpenSCMDB(
    db_dir=INFILLED_OUT_DIR / "db",
    backend_data=FeatherDataBackend(),
    backend_index=FeatherIndexBackend(),
)

# ID for the simple climate model running step
# SCM_RUNNING_ID = "0001"
# Moved to portable OpenSCMDB
SCM_RUNNING_ID = "0002"

SCM_OUT_DIR = (
    DATA_ROOT
    / "processed"
    / "scm-output"
    / "_".join(
        [
            DOWNLOAD_SCENARIOS_ID,
            PRE_PROCESSING_ID,
            HISTORY_FOR_HARMONISATION_ID,
            HARMONISATION_ID,
            INFILLING_ID,
            SCM_RUNNING_ID,
        ]
    )
)

# Database into which SCM output is saved
SCM_OUTPUT_DB = OpenSCMDB(
    db_dir=SCM_OUT_DIR / "db",
    backend_data=FeatherDataBackend(),
    backend_index=FeatherIndexBackend(),
)

# ID for the post-processing step
# POST_PROCESSING_ID = "0001"
# Moved to portable OpenSCMDB
POST_PROCESSING_ID = "0002"

POST_PROCESSING_DIR = (
    DATA_ROOT
    / "processed"
    / "post-processed"
    / "_".join(
        [
            DOWNLOAD_SCENARIOS_ID,
            PRE_PROCESSING_ID,
            HISTORY_FOR_HARMONISATION_ID,
            HARMONISATION_ID,
            INFILLING_ID,
            SCM_RUNNING_ID,
            POST_PROCESSING_ID,
        ]
    )
)

# Databases intwo which post-processed output is saved.
# There are lots of these because each kind of data
# has slightly different axes,
# so we don't want to use the same ones.

POST_PROCESSED_METADATA_CATEGORIES_DB = OpenSCMDB(
    db_dir=POST_PROCESSING_DIR / "db-metadata-categories",
    backend_data=CSVDataBackend(),
    backend_index=CSVIndexBackend(),
)

POST_PROCESSED_METADATA_EXCEEDANCE_PROBABILITIES_DB = OpenSCMDB(
    db_dir=POST_PROCESSING_DIR / "db-metadata-exceedance-probabilities-db",
    backend_data=FeatherDataBackend(),
    backend_index=FeatherIndexBackend(),
)

POST_PROCESSED_METADATA_QUANTILE_DB = OpenSCMDB(
    db_dir=POST_PROCESSING_DIR / "db-metadata-quantile",
    backend_data=FeatherDataBackend(),
    backend_index=FeatherIndexBackend(),
)

POST_PROCESSED_METADATA_RUN_ID_DB = OpenSCMDB(
    db_dir=POST_PROCESSING_DIR / "db-metadata-run-id",
    backend_data=FeatherDataBackend(),
    backend_index=FeatherIndexBackend(),
)

POST_PROCESSED_TIMESERIES_DB = OpenSCMDB(
    db_dir=POST_PROCESSING_DIR / "db-timeseries",
    backend_data=FeatherDataBackend(),
    backend_index=FeatherIndexBackend(),
)

POST_PROCESSED_TIMESERIES_EXCEEDANCE_PROBABILITIES_DB = OpenSCMDB(
    db_dir=POST_PROCESSING_DIR / "db-timeseries-exceedance-probabilities",
    backend_data=FeatherDataBackend(),
    backend_index=FeatherIndexBackend(),
)

POST_PROCESSED_TIMESERIES_QUANTILE_DB = OpenSCMDB(
    db_dir=POST_PROCESSING_DIR / "db-timeseries-quantile",
    backend_data=FeatherDataBackend(),
    backend_index=FeatherIndexBackend(),
)

POST_PROCESSED_TIMESERIES_RUN_ID_DB = OpenSCMDB(
    db_dir=POST_PROCESSING_DIR / "db-timeseries-run-id",
    backend_data=FeatherDataBackend(),
    backend_index=FeatherIndexBackend(),
)<|MERGE_RESOLUTION|>--- conflicted
+++ resolved
@@ -278,11 +278,7 @@
 
 # # ID for the scenario download step
 # Run by Marco
-<<<<<<< HEAD
-DOWNLOAD_SCENARIOS_ID = "GCAM_overrides"
-=======
 DOWNLOAD_SCENARIOS_ID = "gcages_test"
->>>>>>> 85d5e278
 
 # Database into which raw scenarios are saved
 RAW_SCENARIO_DB = OpenSCMDB(
