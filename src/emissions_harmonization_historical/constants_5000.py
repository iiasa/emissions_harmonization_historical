--- conflicted
+++ resolved
@@ -311,7 +311,6 @@
 DOWNLOAD_SCENARIOS_ID = "08Snapshot"
 DOWNLOAD_SCENARIOS_ID = "20250818"
 # Run by Marco
-<<<<<<< HEAD
 DOWNLOAD_SCENARIOS_ID = "20250915"
 # Local latest run by Marit
 DOWNLOAD_SCENARIOS_ID = "20251009-154352"
@@ -319,9 +318,8 @@
 DOWNLOAD_SCENARIOS_ID = "20251014-retry"
 # Local latest run by Marit
 DOWNLOAD_SCENARIOS_ID = "20251015"
-=======
-DOWNLOAD_SCENARIOS_ID = "gcages_test"
->>>>>>> 85d5e278
+# Current on main
+# DOWNLOAD_SCENARIOS_ID = "gcages_test"
 
 # Database into which raw scenarios are saved
 RAW_SCENARIO_DB = OpenSCMDB(
