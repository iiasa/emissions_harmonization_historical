--- conflicted
+++ resolved
@@ -307,21 +307,7 @@
 DOWNLOAD_SCENARIOS_ID = "08Snapshot"
 DOWNLOAD_SCENARIOS_ID = "20250818"
 # Run by Marco
-<<<<<<< HEAD
-DOWNLOAD_SCENARIOS_ID = "20250915"
-# Local latest run by Marit
-DOWNLOAD_SCENARIOS_ID = "20251009-154352"
-# Local latest run by Marit
-DOWNLOAD_SCENARIOS_ID = "20251014-retry"
-# Local latest run by Marit
-DOWNLOAD_SCENARIOS_ID = "20251015"
-# Current on main
-# DOWNLOAD_SCENARIOS_ID = "gcages_test"
-DOWNLOAD_SCENARIOS_ID = "IMAGE_20251021"
-DOWNLOAD_SCENARIOS_ID = "20251026_test"
-=======
 DOWNLOAD_SCENARIOS_ID = "All_23Oct"
->>>>>>> 5aad1e54
 
 # Database into which raw scenarios are saved
 RAW_SCENARIO_DB = OpenSCMDB(
