--- conflicted
+++ resolved
@@ -240,10 +240,6 @@
 COMMON_DEFINITIONS_COMMIT = get_latest_commit_hash(
     "IAMconsortium", "common-definitions", fallback_commit="cc69ed0a415a63c7ce7372d5a36c088d9cbee055"
 )
-<<<<<<< HEAD
-=======
-
->>>>>>> b8bedddf
 COMMON_DEFINITIONS_COMMIT = "3e85a57cf491180e36eac2dd588b43f250d612c7"
 COMMON_DEFINITIONS_PATH = REPO_ROOT / "common-definitions"
 
@@ -281,11 +277,7 @@
 
 # # ID for the scenario download step
 # Run by Marco
-<<<<<<< HEAD
 DOWNLOAD_SCENARIOS_ID = "GCAM_20251001"
-=======
-DOWNLOAD_SCENARIOS_ID = "gcages_test"
->>>>>>> b8bedddf
 
 # Database into which raw scenarios are saved
 RAW_SCENARIO_DB = OpenSCMDB(
